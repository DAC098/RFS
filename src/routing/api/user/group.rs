--- conflicted
+++ resolved
@@ -261,15 +261,9 @@
 
     let transaction = conn.transaction().await?;
 
-<<<<<<< HEAD
     let group_users = transaction.query(
         "delete from group_users where group_id = $1 returning user_id",
         &[&group_id]
-=======
-    let _group_users = transaction.execute(
-        "delete from group_users where group_id = $1",
-        &[original.id.local()]
->>>>>>> f62981ee
     ).await?;
 
     let _group = transaction.execute(
